{
  "name": "ledger-live",
  "version": "19.10.0",
  "description": "ledger-live CLI version",
  "repository": {
    "type": "git",
    "url": "git://github.com/LedgerHQ/ledger-live-common"
  },
  "bin": {
    "ledger-live": "./bin/index.js"
  },
  "files": [
    "bin",
    "lib"
  ],
  "scripts": {
    "prepare": "./scripts/gen.sh && yarn build",
    "build": "tsc",
    "prepublishOnly": "rm -rf lib && tsc",
    "watch": "tsc --watch",
    "test-e2e": "./scripts/tests.sh",
    "test": "yarn run test-e2e",
    "testOne": "./scripts/testOne.sh",
    "createTest": "./scripts/createTest.sh",
    "type-check": "tsc --noEmit"
  },
  "peerDependencies": {
    "@ledgerhq/hw-transport-node-ble": "5.7.0"
  },
  "dependencies": {
<<<<<<< HEAD
    "@ledgerhq/cryptoassets": "6.0.1-typescript.0",
    "@ledgerhq/errors": "6.0.1-typescript.0",
    "@ledgerhq/hw-app-btc": "6.0.1-typescript.0",
    "@ledgerhq/hw-transport-http": "6.0.1-typescript.0",
    "@ledgerhq/hw-transport-mocker": "6.0.1-typescript.0",
    "@ledgerhq/hw-transport-node-ble": "6.0.1-typescript.0",
    "@ledgerhq/hw-transport-node-hid": "6.0.1-typescript.0",
    "@ledgerhq/hw-transport-node-speculos": "6.0.1-typescript.0",
    "@ledgerhq/ledger-core": "6.11.3",
=======
    "@ledgerhq/cryptoassets": "5",
    "@ledgerhq/errors": "5.50.0",
    "@ledgerhq/hw-app-btc": "^5.51.1",
    "@ledgerhq/hw-transport-http": "5.51.1",
    "@ledgerhq/hw-transport-mocker": "5.51.1",
    "@ledgerhq/hw-transport-node-hid": "5.51.1",
    "@ledgerhq/hw-transport-node-speculos": "^5.51.1",
    "@ledgerhq/ledger-core": "6.12.3",
>>>>>>> 71922258
    "@ledgerhq/live-common": "19",
    "@ledgerhq/logs": "6.0.1-typescript.0",
    "@walletconnect/client": "^1.4.1",
    "asciichart": "^1.5.25",
    "bignumber.js": "^9.0.1",
    "bip39": "^3.0.4",
    "body-parser": "^1.19.0",
    "command-line-args": "^5.1.1",
    "cors": "^2.8.5",
    "express": "^4.17.1",
    "flow-typed": "^3.2.1",
    "lodash.product": "^18.9.19",
    "qrcode-terminal": "^0.12.0",
    "qrloop": "^1.1.0",
    "react": "^17.0.2",
    "react-dom": "^17.0.2",
    "react-redux": "^7.2.4",
    "rxjs": "^6.6.7",
    "winston": "^3.3.3"
  },
  "devDependencies": {
    "@types/command-line-args": "^5.0.0",
    "@types/lodash": "^4.14.170",
    "ts-node": "^9.1.1",
    "typescript": "^4.3.2"
  }
}<|MERGE_RESOLUTION|>--- conflicted
+++ resolved
@@ -28,7 +28,6 @@
     "@ledgerhq/hw-transport-node-ble": "5.7.0"
   },
   "dependencies": {
-<<<<<<< HEAD
     "@ledgerhq/cryptoassets": "6.0.1-typescript.0",
     "@ledgerhq/errors": "6.0.1-typescript.0",
     "@ledgerhq/hw-app-btc": "6.0.1-typescript.0",
@@ -37,17 +36,7 @@
     "@ledgerhq/hw-transport-node-ble": "6.0.1-typescript.0",
     "@ledgerhq/hw-transport-node-hid": "6.0.1-typescript.0",
     "@ledgerhq/hw-transport-node-speculos": "6.0.1-typescript.0",
-    "@ledgerhq/ledger-core": "6.11.3",
-=======
-    "@ledgerhq/cryptoassets": "5",
-    "@ledgerhq/errors": "5.50.0",
-    "@ledgerhq/hw-app-btc": "^5.51.1",
-    "@ledgerhq/hw-transport-http": "5.51.1",
-    "@ledgerhq/hw-transport-mocker": "5.51.1",
-    "@ledgerhq/hw-transport-node-hid": "5.51.1",
-    "@ledgerhq/hw-transport-node-speculos": "^5.51.1",
     "@ledgerhq/ledger-core": "6.12.3",
->>>>>>> 71922258
     "@ledgerhq/live-common": "19",
     "@ledgerhq/logs": "6.0.1-typescript.0",
     "@walletconnect/client": "^1.4.1",
