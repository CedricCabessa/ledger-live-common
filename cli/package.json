--- conflicted
+++ resolved
@@ -36,11 +36,7 @@
     "@ledgerhq/hw-transport-node-hid": "5.13.0",
     "@ledgerhq/hw-transport-node-speculos": "^5.13.0",
     "@ledgerhq/ledger-core": "^6.2.1",
-<<<<<<< HEAD
-    "@ledgerhq/live-common": "file:.yalc/@ledgerhq/live-common",
-=======
     "@ledgerhq/live-common": "^12.15.0",
->>>>>>> f84f6252
     "@ledgerhq/logs": "5.13.0",
     "asciichart": "^1.5.15",
     "bignumber.js": "^9.0.0",
