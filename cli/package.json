--- conflicted
+++ resolved
@@ -37,11 +37,7 @@
     "@ledgerhq/hw-transport-node-hid": "5.43.0",
     "@ledgerhq/hw-transport-node-speculos": "^5.43.0",
     "@ledgerhq/ledger-core": "6.11.0",
-<<<<<<< HEAD
-    "@ledgerhq/live-common": "^18.5.0-stargate.0",
-=======
     "@ledgerhq/live-common": "^18.5.1",
->>>>>>> a9abfa24
     "@ledgerhq/logs": "5.43.0",
     "@walletconnect/client": "^1.3.6",
     "asciichart": "^1.5.25",
