{
  "name": "ledger-live",
  "version": "19.6.0",
  "description": "ledger-live CLI version",
  "repository": {
    "type": "git",
    "url": "git://github.com/LedgerHQ/ledger-live-common"
  },
  "bin": {
    "ledger-live": "./bin/index.js"
  },
  "files": [
    "bin",
    "lib"
  ],
  "scripts": {
    "prepare": "./scripts/gen.sh && yarn build",
    "build": "babel --ignore __tests__ -s -d lib src --extensions '.js,.ts'",
    "prepublishOnly": "rm -rf lib && babel --ignore __tests__ -d lib src --extensions '.js,.ts'",
    "watch": "babel -wsd lib src --extensions '.js,.ts'",
    "flow": "flow",
    "test-e2e": "./scripts/tests.sh",
    "test": "yarn run test-e2e",
    "testOne": "./scripts/testOne.sh",
    "createTest": "./scripts/createTest.sh",
    "type-check": "flow && tsc --noEmit"
  },
  "peerDependencies": {
    "@ledgerhq/hw-transport-node-ble": "5.7.0"
  },
  "dependencies": {
    "@ledgerhq/cryptoassets": "5.49.0",
    "@ledgerhq/errors": "5.49.0",
    "@ledgerhq/hw-app-btc": "^5.49.0",
    "@ledgerhq/hw-transport-http": "5.49.0",
    "@ledgerhq/hw-transport-mocker": "5.49.0",
    "@ledgerhq/hw-transport-node-hid": "5.49.0",
    "@ledgerhq/hw-transport-node-speculos": "^5.49.0",
<<<<<<< HEAD
    "@ledgerhq/ledger-core": "^7.0.0-beta.0",
    "@ledgerhq/live-common": "^19.5.2",
=======
    "@ledgerhq/ledger-core": "6.11.3",
    "@ledgerhq/live-common": "^19.6.0",
>>>>>>> f6be9cdb
    "@ledgerhq/logs": "5.49.0",
    "@walletconnect/client": "^1.4.1",
    "asciichart": "^1.5.25",
    "bignumber.js": "^9.0.1",
    "bip39": "^3.0.3",
    "body-parser": "^1.19.0",
    "command-line-args": "^5.1.1",
    "cors": "^2.8.5",
    "express": "^4.17.1",
    "flow-bin": "0.120.1",
    "flow-typed": "^3.2.1",
    "lodash.product": "^18.9.19",
    "qrcode-terminal": "^0.12.0",
    "qrloop": "^1.1.0",
    "react": "^17.0.2",
    "react-dom": "^17.0.2",
    "react-redux": "^7.2.3",
    "rxjs": "^6.6.7",
    "winston": "^3.3.3"
  },
  "devDependencies": {
    "@babel/cli": "^7.13.16",
    "@babel/core": "^7.13.16",
    "@babel/plugin-proposal-class-properties": "^7.13.0",
    "@babel/plugin-proposal-export-default-from": "^7.12.13",
    "@babel/plugin-proposal-export-namespace-from": "^7.12.13",
    "@babel/plugin-syntax-dynamic-import": "^7.8.3",
    "@babel/plugin-syntax-import-meta": "^7.10.4",
    "@babel/preset-env": "^7.13.15",
    "@babel/preset-flow": "^7.13.13",
    "@babel/preset-typescript": "^7.13.0",
    "@types/command-line-args": "^5.0.0",
    "ts-node": "^9.1.1",
    "typescript": "^4.2.4"
  }
}<|MERGE_RESOLUTION|>--- conflicted
+++ resolved
@@ -36,13 +36,8 @@
     "@ledgerhq/hw-transport-mocker": "5.49.0",
     "@ledgerhq/hw-transport-node-hid": "5.49.0",
     "@ledgerhq/hw-transport-node-speculos": "^5.49.0",
-<<<<<<< HEAD
     "@ledgerhq/ledger-core": "^7.0.0-beta.0",
-    "@ledgerhq/live-common": "^19.5.2",
-=======
-    "@ledgerhq/ledger-core": "6.11.3",
     "@ledgerhq/live-common": "^19.6.0",
->>>>>>> f6be9cdb
     "@ledgerhq/logs": "5.49.0",
     "@walletconnect/client": "^1.4.1",
     "asciichart": "^1.5.25",
