--- conflicted
+++ resolved
@@ -29,18 +29,6 @@
     "@ledgerhq/hw-transport-node-ble": "5.7.0"
   },
   "dependencies": {
-<<<<<<< HEAD
-    "@ledgerhq/cryptoassets": "5.49.0",
-    "@ledgerhq/errors": "5.49.0",
-    "@ledgerhq/hw-app-btc": "^5.49.0",
-    "@ledgerhq/hw-transport-http": "5.49.0",
-    "@ledgerhq/hw-transport-mocker": "5.49.0",
-    "@ledgerhq/hw-transport-node-hid": "5.49.0",
-    "@ledgerhq/hw-transport-node-speculos": "^5.49.0",
-    "@ledgerhq/ledger-core": "7.0.0-beta.1",
-    "@ledgerhq/live-common": "^19.6.1",
-    "@ledgerhq/logs": "5.49.0",
-=======
     "@ledgerhq/cryptoassets": "5.50.0",
     "@ledgerhq/errors": "5.50.0",
     "@ledgerhq/hw-app-btc": "^5.50.0",
@@ -48,10 +36,9 @@
     "@ledgerhq/hw-transport-mocker": "5.50.0",
     "@ledgerhq/hw-transport-node-hid": "5.50.0",
     "@ledgerhq/hw-transport-node-speculos": "^5.50.0",
-    "@ledgerhq/ledger-core": "6.11.3",
+    "@ledgerhq/ledger-core": "beta",
     "@ledgerhq/live-common": "^19.7.2",
     "@ledgerhq/logs": "5.50.0",
->>>>>>> 521ca4af
     "@walletconnect/client": "^1.4.1",
     "asciichart": "^1.5.25",
     "bignumber.js": "^9.0.1",
