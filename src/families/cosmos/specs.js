--- conflicted
+++ resolved
@@ -19,11 +19,7 @@
 } from "./logic";
 
 const cosmos: AppSpec<Transaction> = {
-<<<<<<< HEAD
-  disabled: true, // FIXME https://ledgerhq.atlassian.net/browse/LL-3708
-
-=======
->>>>>>> a71ba37f
+  disabled: true,
   name: "Cosmos",
   currency: getCryptoCurrencyById("cosmos"),
   appQuery: {
