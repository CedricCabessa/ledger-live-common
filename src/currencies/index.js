--- conflicted
+++ resolved
@@ -34,11 +34,8 @@
   findTokenByAddress,
   hasTokenId,
   getTokenById,
-<<<<<<< HEAD
   findCompoundToken,
-=======
   getAbandonSeedAddress,
->>>>>>> 2be87fa5
 } from "@ledgerhq/cryptoassets";
 
 export * from "./support";
