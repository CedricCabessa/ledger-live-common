--- conflicted
+++ resolved
@@ -34,14 +34,10 @@
   findTokenByAddress,
   hasTokenId,
   getTokenById,
-<<<<<<< HEAD
   findCompoundToken,
-} from "../data/tokens";
-=======
 } from "@ledgerhq/cryptoassets";
 
 export * from "./support";
->>>>>>> 30fa024b
 
 import { parseCurrencyUnit } from "./parseCurrencyUnit";
 
