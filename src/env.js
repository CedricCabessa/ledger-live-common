--- conflicted
+++ resolved
@@ -147,20 +147,11 @@
     parser: stringParser,
     desc: "enable experimental support of currencies (comma separated)",
   },
-<<<<<<< HEAD
   EXPERIMENTAL_CURRENCIES_JS_BRIDGE: {
     def: "",
     parser: stringParser,
     desc: "enable JS integration of currencies (comma separated)",
   },
-  EXPERIMENTAL_DEVICE_FLOW: {
-    def: false,
-    parser: boolParser,
-    desc:
-      "enable a new flow implementation (at the moment we're having early support of 'openApp')",
-  },
-=======
->>>>>>> a4f9a299
   EXPERIMENTAL_EXPLORERS: {
     def: false,
     parser: boolParser,
