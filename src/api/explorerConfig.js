--- conflicted
+++ resolved
@@ -36,19 +36,10 @@
       base: "EXPLORER",
       version: "v2",
     },
-<<<<<<< HEAD
-    experimental: {
-      base: "EXPLORER_BETA",
-      version: "v3",
-    },
-=======
-    /*
-    experimental: {
-      base: "EXPLORER",
-      version: "v3",
-    },
-    */
->>>>>>> 92adbc2a
+    experimental: {
+      base: "EXPLORER_BETA",
+      version: "v3",
+    },
   },
   bitcoin_gold: {
     id: "btg",
@@ -57,11 +48,7 @@
       version: "v2",
     },
     experimental: {
-<<<<<<< HEAD
-      base: "EXPLORER_BETA",
-=======
-      base: "EXPLORER",
->>>>>>> 92adbc2a
+      base: "EXPLORER_BETA",
       version: "v3",
     },
   },
@@ -79,11 +66,7 @@
       version: "v2",
     },
     experimental: {
-<<<<<<< HEAD
-      base: "EXPLORER_BETA",
-=======
-      base: "EXPLORER",
->>>>>>> 92adbc2a
+      base: "EXPLORER_BETA",
       version: "v3",
     },
   },
@@ -104,19 +87,10 @@
       base: "EXPLORER",
       version: "v2",
     },
-<<<<<<< HEAD
-    experimental: {
-      base: "EXPLORER_BETA",
-      version: "v3",
-    },
-=======
-    /*
-    experimental: {
-      base: "EXPLORER",
-      version: "v3",
-    },
-    */
->>>>>>> 92adbc2a
+    experimental: {
+      base: "EXPLORER_BETA",
+      version: "v3",
+    },
   },
   dogecoin: {
     id: "doge",
@@ -125,11 +99,7 @@
       version: "v2",
     },
     experimental: {
-<<<<<<< HEAD
-      base: "EXPLORER_BETA",
-=======
-      base: "EXPLORER",
->>>>>>> 92adbc2a
+      base: "EXPLORER_BETA",
       version: "v3",
     },
   },
@@ -147,11 +117,7 @@
       version: "v2",
     },
     experimental: {
-<<<<<<< HEAD
-      base: "EXPLORER_BETA",
-=======
-      base: "EXPLORER",
->>>>>>> 92adbc2a
+      base: "EXPLORER_BETA",
       version: "v3",
     },
   },
@@ -169,11 +135,7 @@
       version: "v2",
     },
     experimental: {
-<<<<<<< HEAD
-      base: "EXPLORER_BETA",
-=======
-      base: "EXPLORER",
->>>>>>> 92adbc2a
+      base: "EXPLORER_BETA",
       version: "v3",
     },
   },
@@ -184,11 +146,7 @@
       version: "v2",
     },
     experimental: {
-<<<<<<< HEAD
-      base: "EXPLORER_BETA",
-=======
-      base: "EXPLORER",
->>>>>>> 92adbc2a
+      base: "EXPLORER_BETA",
       version: "v3",
     },
   },
@@ -206,11 +164,7 @@
       version: "v2",
     },
     experimental: {
-<<<<<<< HEAD
-      base: "EXPLORER_BETA",
-=======
-      base: "EXPLORER",
->>>>>>> 92adbc2a
+      base: "EXPLORER_BETA",
       version: "v3",
     },
   },
@@ -221,11 +175,7 @@
       version: "v2",
     },
     experimental: {
-<<<<<<< HEAD
-      base: "EXPLORER_BETA",
-=======
-      base: "EXPLORER",
->>>>>>> 92adbc2a
+      base: "EXPLORER_BETA",
       version: "v3",
     },
   },
@@ -254,11 +204,7 @@
       version: "v2",
     },
     experimental: {
-<<<<<<< HEAD
-      base: "EXPLORER_BETA",
-=======
-      base: "EXPLORER",
->>>>>>> 92adbc2a
+      base: "EXPLORER_BETA",
       version: "v3",
     },
   },
@@ -269,11 +215,7 @@
       version: "v2",
     },
     experimental: {
-<<<<<<< HEAD
-      base: "EXPLORER_BETA",
-=======
-      base: "EXPLORER",
->>>>>>> 92adbc2a
+      base: "EXPLORER_BETA",
       version: "v3",
     },
   },
@@ -295,11 +237,7 @@
       version: "v2",
     },
     experimental: {
-<<<<<<< HEAD
-      base: "EXPLORER_BETA",
-=======
-      base: "EXPLORER",
->>>>>>> 92adbc2a
+      base: "EXPLORER_BETA",
       version: "v3",
     },
   },
