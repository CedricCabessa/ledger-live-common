// @flow
import { Observable } from "rxjs";
<<<<<<< HEAD
import { setSupportedCurrencies } from "@ledgerhq/live-common/lib/data/cryptocurrencies";
=======
import { implementCountervalues } from "@ledgerhq/live-common/lib/countervalues";
import { setSupportedCurrencies } from "@ledgerhq/live-common/lib/currencies";
>>>>>>> 3857dd17
import { map } from "rxjs/operators";
import { listen } from "@ledgerhq/logs";
import TransportWebHID from "@ledgerhq/hw-transport-webhid";
import TransportWebUSB from "@ledgerhq/hw-transport-webusb";
import TransportWebBLE from "@ledgerhq/hw-transport-web-ble";
import { registerTransportModule } from "@ledgerhq/live-common/lib/hw";
import { setEnv, getEnv } from "@ledgerhq/live-common/lib/env";

<<<<<<< HEAD
import "@ledgerhq/live-common/lib/load/tokens/ethereum/erc20";
import "@ledgerhq/live-common/lib/load/tokens/tron/trc10";
import "@ledgerhq/live-common/lib/load/tokens/tron/trc20";
import "@ledgerhq/live-common/lib/load/tokens/algorand/asa";
=======
import { pairsSelector } from "./reducers/markets";
import { setExchangePairsAction } from "./actions/markets";
>>>>>>> 3857dd17

listen(({ id: _id, date: _date, type, message, ...rest }) => {
  Object.keys(rest).length === 0
    ? // eslint-disable-next-line no-console
      console.log(type + (message ? ": " + message : ""))
    : // eslint-disable-next-line no-console
      console.log(type + (message ? ": " + message : ""), rest);
});

// setEnv("FORCE_PROVIDER", 4);

window.setEnv = setEnv;
window.getEnv = getEnv;

setSupportedCurrencies([
  "bitcoin",
  "ethereum",
  "ripple",
  "bitcoin_cash",
  "litecoin",
  "dash",
  "ethereum_classic",
  "qtum",
  "zcash",
  "bitcoin_gold",
  "stratis",
  "dogecoin",
  "digibyte",
  "komodo",
  "pivx",
  "zencash",
  "vertcoin",
  "peercoin",
  "viacoin",
  "stakenet",
  "stealthcoin",
  "decred",
  "bitcoin_testnet",
  "ethereum_ropsten",
  "tron",
  "stellar",
]);

const webusbDevices = {};

// Still a big WIP. not sure how this should work in web paradigm...
// 'discover' is not practical paradigm, needs to fit the requestDevice paradigm!

registerTransportModule({
  id: "webhid",

  // $FlowFixMe
  open: (id: string): ?Promise<*> => {
    if (id.startsWith("webhid")) {
      return TransportWebHID.create();
    }
    return null;
  },

  disconnect: (id) =>
    id.startsWith("webhid")
      ? Promise.resolve() // nothing to do
      : null,
});

registerTransportModule({
  id: "webusb",

  // $FlowFixMe
  open: (id: string): ?Promise<*> => {
    if (id.startsWith("webusb")) {
      const existingDevice = webusbDevices[id];
      return existingDevice
        ? TransportWebUSB.open(existingDevice)
        : TransportWebUSB.create();
    }
    return null;
  },

  disconnect: (id) =>
    id.startsWith("webusb")
      ? Promise.resolve() // nothing to do
      : null,

  discovery: Observable.create(TransportWebUSB.listen).pipe(
    map((usbDevice) => {
      const id = "webusb|" + usbDevice.vendorId + "_" + usbDevice.productId;
      webusbDevices[id] = usbDevice;
      return {
        type: "add",
        id,
        name: usbDevice.productName,
      };
    })
  ),
});

const webbleDevices = {};

registerTransportModule({
  id: "webble",

  // $FlowFixMe
  open: (id: string): ?Promise<*> => {
    if (id.startsWith("webble")) {
      const existingDevice = webbleDevices[id];
      return existingDevice
        ? TransportWebBLE.open(existingDevice)
        : TransportWebBLE.create();
    }
    return null;
  },

  disconnect: (id) =>
    id.startsWith("webble")
      ? Promise.resolve() // nothing to do
      : null,

  discovery: Observable.create(TransportWebUSB.listen).pipe(
    map((bleDevice) => {
      const id = "webble|" + bleDevice.id;
      webbleDevices[id] = bleDevice;
      return {
        type: "add",
        id,
        name: bleDevice.name,
      };
    })
  ),
<<<<<<< HEAD
=======
});

// provide a basic mecanism to stop polling when you leave the tab
// & immediately poll when you come back.
const addExtraPollingHooks = (schedulePoll, cancelPoll) => {
  function onWindowBlur() {
    cancelPoll();
  }
  function onWindowFocus() {
    schedulePoll(1000);
  }
  window.addEventListener("blur", onWindowBlur);
  window.addEventListener("focus", onWindowFocus);
  return () => {
    window.removeEventListener("blur", onWindowBlur);
    window.removeEventListener("focus", onWindowFocus);
  };
};

implementCountervalues({
  log: (...args) => console.log(...args), // eslint-disable-line no-console
  getAPIBaseURL: () => window.LEDGER_CV_API,
  storeSelector: (state) => state.countervalues,
  pairsSelector,
  setExchangePairsAction,
  addExtraPollingHooks,
>>>>>>> 3857dd17
});<|MERGE_RESOLUTION|>--- conflicted
+++ resolved
@@ -1,11 +1,6 @@
 // @flow
 import { Observable } from "rxjs";
-<<<<<<< HEAD
-import { setSupportedCurrencies } from "@ledgerhq/live-common/lib/data/cryptocurrencies";
-=======
-import { implementCountervalues } from "@ledgerhq/live-common/lib/countervalues";
 import { setSupportedCurrencies } from "@ledgerhq/live-common/lib/currencies";
->>>>>>> 3857dd17
 import { map } from "rxjs/operators";
 import { listen } from "@ledgerhq/logs";
 import TransportWebHID from "@ledgerhq/hw-transport-webhid";
@@ -13,16 +8,6 @@
 import TransportWebBLE from "@ledgerhq/hw-transport-web-ble";
 import { registerTransportModule } from "@ledgerhq/live-common/lib/hw";
 import { setEnv, getEnv } from "@ledgerhq/live-common/lib/env";
-
-<<<<<<< HEAD
-import "@ledgerhq/live-common/lib/load/tokens/ethereum/erc20";
-import "@ledgerhq/live-common/lib/load/tokens/tron/trc10";
-import "@ledgerhq/live-common/lib/load/tokens/tron/trc20";
-import "@ledgerhq/live-common/lib/load/tokens/algorand/asa";
-=======
-import { pairsSelector } from "./reducers/markets";
-import { setExchangePairsAction } from "./actions/markets";
->>>>>>> 3857dd17
 
 listen(({ id: _id, date: _date, type, message, ...rest }) => {
   Object.keys(rest).length === 0
@@ -152,33 +137,4 @@
       };
     })
   ),
-<<<<<<< HEAD
-=======
-});
-
-// provide a basic mecanism to stop polling when you leave the tab
-// & immediately poll when you come back.
-const addExtraPollingHooks = (schedulePoll, cancelPoll) => {
-  function onWindowBlur() {
-    cancelPoll();
-  }
-  function onWindowFocus() {
-    schedulePoll(1000);
-  }
-  window.addEventListener("blur", onWindowBlur);
-  window.addEventListener("focus", onWindowFocus);
-  return () => {
-    window.removeEventListener("blur", onWindowBlur);
-    window.removeEventListener("focus", onWindowFocus);
-  };
-};
-
-implementCountervalues({
-  log: (...args) => console.log(...args), // eslint-disable-line no-console
-  getAPIBaseURL: () => window.LEDGER_CV_API,
-  storeSelector: (state) => state.countervalues,
-  pairsSelector,
-  setExchangePairsAction,
-  addExtraPollingHooks,
->>>>>>> 3857dd17
 });