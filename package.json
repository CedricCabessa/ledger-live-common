--- conflicted
+++ resolved
@@ -5,11 +5,7 @@
     "type": "git",
     "url": "git://github.com/LedgerHQ/ledger-live-common"
   },
-<<<<<<< HEAD
-  "version": "15.3.0-countervalues.4",
-=======
   "version": "15.7.4",
->>>>>>> 93011622
   "main": "lib/index.js",
   "license": "Apache-2.0",
   "scripts": {
@@ -69,20 +65,6 @@
   },
   "dependencies": {
     "@ledgerhq/compressjs": "1.3.2",
-<<<<<<< HEAD
-    "@ledgerhq/cryptoassets": "5.27.0",
-    "@ledgerhq/devices": "5.26.0",
-    "@ledgerhq/errors": "5.26.0",
-    "@ledgerhq/hw-app-btc": "^5.26.0",
-    "@ledgerhq/hw-app-eth": "5.27.0",
-    "@ledgerhq/hw-app-str": "^5.26.0",
-    "@ledgerhq/hw-app-trx": "5.26.0",
-    "@ledgerhq/hw-app-xrp": "5.26.0",
-    "@ledgerhq/hw-transport": "5.26.0",
-    "@ledgerhq/hw-transport-mocker": "^5.26.0",
-    "@ledgerhq/hw-transport-node-speculos": "^5.26.0",
-    "@ledgerhq/logs": "5.26.0",
-=======
     "@ledgerhq/cryptoassets": "5.28.0",
     "@ledgerhq/devices": "5.28.0",
     "@ledgerhq/errors": "5.28.0",
@@ -95,7 +77,6 @@
     "@ledgerhq/hw-transport-mocker": "^5.28.0",
     "@ledgerhq/hw-transport-node-speculos": "^5.28.0",
     "@ledgerhq/logs": "5.28.0",
->>>>>>> 93011622
     "async": "^3.2.0",
     "axios": "0.21.0",
     "bchaddrjs": "^0.4.9",
